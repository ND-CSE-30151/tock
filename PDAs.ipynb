{
 "cells": [
  {
   "cell_type": "code",
   "execution_count": 7,
   "metadata": {
    "collapsed": false
   },
   "outputs": [
    {
     "data": {
      "application/javascript": [
       "require.config({baseUrl: \"/files\", shim: {viz: {exports: \"Viz\"}}})"
      ],
      "text/plain": [
       "<IPython.core.display.Javascript object>"
      ]
     },
     "metadata": {},
     "output_type": "display_data"
    }
   ],
   "source": [
    "from tock import *"
   ]
  },
  {
   "cell_type": "markdown",
   "metadata": {},
   "source": [
    "# Pushdown automata\n",
    "\n",
    "For pushdown automata, Sipser uses multiple header rows, but we use only one. The PDA in Example 2.14 should be written as:\n"
   ]
  },
  {
   "cell_type": "code",
   "execution_count": 8,
   "metadata": {
    "collapsed": false
   },
   "outputs": [
    {
     "data": {
      "text/html": [
       "<table style=\"font-family: Courier, monospace;\">\n",
<<<<<<< HEAD
       "  <tr><td></td><th>0,&epsilon;</th><th>1,0</th><th>&epsilon;,$</th><th>&epsilon;,&epsilon;</th></tr>\n",
       "  <tr><th>&gt;q1</th><td></td><td></td><td></td><td>q2,$</td></tr>\n",
       "  <tr><th>q2</th><td>q2,0</td><td>q3,&epsilon;</td><td></td><td></td></tr>\n",
       "  <tr><th>q3</th><td></td><td>q3,&epsilon;</td><td>q4,&epsilon;</td><td></td></tr>\n",
=======
       "  <tr><td></td><th>1,0</th><th>0,&epsilon;</th><th>&epsilon;,$</th><th>&epsilon;,&epsilon;</th></tr>\n",
       "  <tr><th>&gt;q1</th><td></td><td></td><td></td><td>q2,$</td></tr>\n",
       "  <tr><th>q2</th><td>q3,&epsilon;</td><td>q2,0</td><td></td><td></td></tr>\n",
       "  <tr><th>q3</th><td>q3,&epsilon;</td><td></td><td>q4,&epsilon;</td><td></td></tr>\n",
>>>>>>> 8754bb8c
       "  <tr><th>@q4</th><td></td><td></td><td></td><td></td></tr>\n",
       "</table>\n"
      ],
      "text/plain": [
       "<IPython.core.display.HTML object>"
      ]
     },
     "execution_count": 8,
     "metadata": {},
     "output_type": "execute_result"
    }
   ],
   "source": [
    "m = read_csv(\"examples/pda.csv\")\n",
    "m.display_table()"
   ]
  },
  {
   "cell_type": "code",
   "execution_count": 9,
   "metadata": {
    "collapsed": false
   },
   "outputs": [
    {
     "data": {
      "application/javascript": [
<<<<<<< HEAD
       "require([\"viz\"], function (Viz) {var div = $(\"<div>\"); element.append(div); div.append(Viz(\"digraph {\\n  rankdir=LR;\\n  node [fontname=Courier,fontsize=10,shape=box,style=rounded,height=0,width=0,margin=\\\"0.055,0.0277\\\"];\\n  edge [arrowhead=vee,arrowsize=0.8,fontname=Courier,fontsize=9];\\n  0[label=\\\"q1\\\"];\\n  START[shape=none,label=\\\"\\\"];\\n  START -> 0;\\n  1[label=\\\"q3\\\"];\\n  2[label=\\\"q2\\\"];\\n  3[label=\\\"q4\\\",peripheries=2];\\n  1 -> 3[label=<<table border=\\\"0\\\" cellpadding=\\\"1\\\"><tr><td>&epsilon;,$ &rarr; &epsilon;</td></tr></table>>];\\n  2 -> 1[label=<<table border=\\\"0\\\" cellpadding=\\\"1\\\"><tr><td>1,0 &rarr; &epsilon;</td></tr></table>>];\\n  0 -> 2[label=<<table border=\\\"0\\\" cellpadding=\\\"1\\\"><tr><td>&epsilon;,&epsilon; &rarr; $</td></tr></table>>];\\n  2 -> 2[label=<<table border=\\\"0\\\" cellpadding=\\\"1\\\"><tr><td>0,&epsilon; &rarr; 0</td></tr></table>>];\\n  1 -> 1[label=<<table border=\\\"0\\\" cellpadding=\\\"1\\\"><tr><td>1,0 &rarr; &epsilon;</td></tr></table>>];\\n}\\n\", {format: \"svg\", engine: \"dot\"})); var svg = div.find(\"svg\"); div.css(\"width\", svg.attr(\"width\")); div.css(\"height\", svg.attr(\"height\")); })"
=======
       "require([\"viz\"], function (Viz) {var div = $(\"<div>\"); element.append(div); div.append(Viz(\"digraph {\\n  rankdir=LR;\\n  node [fontname=Courier,fontsize=10,shape=box,style=rounded,height=0,width=0,margin=\\\"0.055,0.0277\\\"];\\n  edge [arrowhead=vee,arrowsize=0.8,fontname=Courier,fontsize=9];\\n  0[label=\\\"q1\\\"];\\n  START[shape=none,label=\\\"\\\"];\\n  START -> 0;\\n  1[label=\\\"q3\\\"];\\n  2[label=\\\"q2\\\"];\\n  3[label=\\\"q4\\\",peripheries=2];\\n  1 -> 3[label=<<table border=\\\"0\\\" cellpadding=\\\"1\\\"><tr><td>&epsilon;,$ &rarr; &epsilon;</td></tr></table>>];\\n  2 -> 1[label=<<table border=\\\"0\\\" cellpadding=\\\"1\\\"><tr><td>1,0 &rarr; &epsilon;</td></tr></table>>];\\n  0 -> 2[label=<<table border=\\\"0\\\" cellpadding=\\\"1\\\"><tr><td>&epsilon;,&epsilon; &rarr; $</td></tr></table>>];\\n  2 -> 2[label=<<table border=\\\"0\\\" cellpadding=\\\"1\\\"><tr><td>0,&epsilon; &rarr; 0</td></tr></table>>];\\n  1 -> 1[label=<<table border=\\\"0\\\" cellpadding=\\\"1\\\"><tr><td>1,0 &rarr; &epsilon;</td></tr></table>>];\\n}\\n\", {format: \"svg\", engine: \"dot\"})); })"
>>>>>>> 8754bb8c
      ],
      "text/plain": [
       "<IPython.core.display.Javascript object>"
      ]
     },
     "execution_count": 9,
     "metadata": {},
     "output_type": "execute_result"
    }
   ],
   "source": [
    "m.display_graph()"
   ]
  },
  {
   "cell_type": "code",
   "execution_count": 10,
   "metadata": {
    "collapsed": false
   },
   "outputs": [
    {
     "data": {
      "application/javascript": [
<<<<<<< HEAD
       "require([\"viz\"], function (Viz) {var div = $(\"<div>\"); element.append(div); div.append(Viz(\"digraph {\\n  rankdir=TB;\\n  node [fontname=Courier,fontsize=10,shape=box,style=rounded,height=0,width=0,margin=\\\"0.055,0.0277\\\"];\\n  edge [arrowhead=vee,arrowsize=0.8];\\n  4410961584[label=<q2,[0] $>];\\n  4410961824[label=<q2,$>];\\n  4411044320[label=<ACCEPT,_>];\\n  4410961744[label=<q2,[0] 0 $>];\\n  4411044240[label=<q4,_>];\\n  4411044000[label=<q3,[0] 0 $>];\\n  4411044080[label=<q3,[0] $>];\\n  4410961424[label=<q1,_>];\\n  4410907456[label=<START,&epsilon;>];\\n  4411044160[label=<q3,$>];\\n  4411043920[label=<q2,[0] 0 0 $>];\\n  4410961744 -> 4411043920;\\n  4410961584 -> 4410961744;\\n  4411044000 -> 4411044080;\\n  4411043920 -> 4411044000;\\n  4410961424 -> 4410961824;\\n  4411044080 -> 4411044160;\\n  4410961824 -> 4410961584;\\n  4410907456 -> 4410961424;\\n  4411044160 -> 4411044240;\\n  4411044240 -> 4411044320;\\n  rank0[shape=plaintext,label=<[0] 0 0 1 1 1>];\\n{ rank=same; rank0 4410961824 4410961424 4410907456 }\\n  rank1[shape=plaintext,label=<[0] 0 1 1 1>];\\n{ rank=same; rank1 4410961584 }\\n  rank0 -> rank1[style=invis];\\n  rank2[shape=plaintext,label=<[0] 1 1 1>];\\n{ rank=same; rank2 4410961744 }\\n  rank1 -> rank2[style=invis];\\n  rank3[shape=plaintext,label=<[1] 1 1>];\\n{ rank=same; rank3 4411043920 }\\n  rank2 -> rank3[style=invis];\\n  rank4[shape=plaintext,label=<[1] 1>];\\n{ rank=same; rank4 4411044000 }\\n  rank3 -> rank4[style=invis];\\n  rank5[shape=plaintext,label=<1>];\\n{ rank=same; rank5 4411044080 }\\n  rank4 -> rank5[style=invis];\\n  rank6[shape=plaintext,label=<_>];\\n{ rank=same; rank6 4411044320 4411044240 4411044160 }\\n  rank5 -> rank6[style=invis];\\n}\", {format: \"svg\", engine: \"dot\"})); var svg = div.find(\"svg\"); div.css(\"width\", svg.attr(\"width\")); div.css(\"height\", svg.attr(\"height\")); })"
=======
       "require([\"viz\"], function (Viz) {var div = $(\"<div>\"); element.append(div); div.append(Viz(\"digraph {\\n  rankdir=TB;\\n  node [fontname=Courier,fontsize=10,shape=box,style=rounded,height=0,width=0,margin=\\\"0.055,0.0277\\\"];\\n  edge [arrowhead=vee,arrowsize=0.8];\\n  4410646032[label=<q2,[0] $>];\\n  4410645872[label=<q2,$>];\\n  4410646432[label=<ACCEPT,_>];\\n  4410645952[label=<q2,[0] 0 $>];\\n  4410646352[label=<q4,_>];\\n  4410646112[label=<q3,[0] 0 $>];\\n  4410646192[label=<q3,[0] $>];\\n  4410645392[label=<q1,_>];\\n  4410644672[label=<START,&epsilon;>];\\n  4410646272[label=<q3,$>];\\n  4410645792[label=<q2,[0] 0 0 $>];\\n  4410645952 -> 4410645792;\\n  4410646032 -> 4410645952;\\n  4410646112 -> 4410646192;\\n  4410645792 -> 4410646112;\\n  4410645392 -> 4410645872;\\n  4410646192 -> 4410646272;\\n  4410645872 -> 4410646032;\\n  4410644672 -> 4410645392;\\n  4410646272 -> 4410646352;\\n  4410646352 -> 4410646432;\\n  rank0[shape=plaintext,label=<[0] 0 0 1 1 1>];\\n{ rank=same; rank0 4410645872 4410645392 4410644672 }\\n  rank1[shape=plaintext,label=<[0] 0 1 1 1>];\\n{ rank=same; rank1 4410646032 }\\n  rank0 -> rank1[style=invis];\\n  rank2[shape=plaintext,label=<[0] 1 1 1>];\\n{ rank=same; rank2 4410645952 }\\n  rank1 -> rank2[style=invis];\\n  rank3[shape=plaintext,label=<[1] 1 1>];\\n{ rank=same; rank3 4410645792 }\\n  rank2 -> rank3[style=invis];\\n  rank4[shape=plaintext,label=<[1] 1>];\\n{ rank=same; rank4 4410646112 }\\n  rank3 -> rank4[style=invis];\\n  rank5[shape=plaintext,label=<1>];\\n{ rank=same; rank5 4410646192 }\\n  rank4 -> rank5[style=invis];\\n  rank6[shape=plaintext,label=<_>];\\n{ rank=same; rank6 4410646432 4410646352 4410646272 }\\n  rank5 -> rank6[style=invis];\\n}\", {format: \"svg\", engine: \"dot\"})); })"
>>>>>>> 8754bb8c
      ],
      "text/plain": [
       "<IPython.core.display.Javascript object>"
      ]
     },
     "metadata": {},
     "output_type": "display_data"
    }
   ],
   "source": [
    "m.run(\"000111\")"
   ]
  },
  {
   "cell_type": "markdown",
   "metadata": {},
   "source": [
    "That's not very exciting, so let's try a PDA with nondeterminism."
   ]
  },
  {
   "cell_type": "code",
   "execution_count": 11,
   "metadata": {
    "collapsed": false,
    "scrolled": false
   },
   "outputs": [
    {
     "data": {
      "application/javascript": [
<<<<<<< HEAD
       "require([\"viz\"], function (Viz) {var div = $(\"<div>\"); element.append(div); div.append(Viz(\"digraph {\\n  rankdir=LR;\\n  node [fontname=Courier,fontsize=10,shape=box,style=rounded,height=0,width=0,margin=\\\"0.055,0.0277\\\"];\\n  edge [arrowhead=vee,arrowsize=0.8,fontname=Courier,fontsize=9];\\n  0[label=\\\"q1\\\"];\\n  1[label=\\\"q0\\\"];\\n  START[shape=none,label=\\\"\\\"];\\n  START -> 1;\\n  2[label=\\\"q2b\\\"];\\n  3[label=\\\"q4\\\"];\\n  4[label=\\\"q3b\\\"];\\n  5[label=\\\"q3a\\\"];\\n  6[label=\\\"qf\\\",peripheries=2];\\n  7[label=\\\"q2a\\\"];\\n  0 -> 7[label=<<table border=\\\"0\\\" cellpadding=\\\"1\\\"><tr><td>a,&epsilon; &rarr; &epsilon;</td></tr></table>>];\\n  7 -> 5[label=<<table border=\\\"0\\\" cellpadding=\\\"1\\\"><tr><td>&epsilon;,$ &rarr; $</td></tr></table>>];\\n  0 -> 0[label=<<table border=\\\"0\\\" cellpadding=\\\"1\\\"><tr><td>a,&epsilon; &rarr; *</td></tr><tr><td>b,&epsilon; &rarr; *</td></tr></table>>];\\n  5 -> 3[label=<<table border=\\\"0\\\" cellpadding=\\\"1\\\"><tr><td>b,&epsilon; &rarr; &epsilon;</td></tr></table>>];\\n  5 -> 5[label=<<table border=\\\"0\\\" cellpadding=\\\"1\\\"><tr><td>a,&epsilon; &rarr; *</td></tr><tr><td>b,&epsilon; &rarr; *</td></tr></table>>];\\n  4 -> 4[label=<<table border=\\\"0\\\" cellpadding=\\\"1\\\"><tr><td>a,&epsilon; &rarr; *</td></tr><tr><td>b,&epsilon; &rarr; *</td></tr></table>>];\\n  2 -> 4[label=<<table border=\\\"0\\\" cellpadding=\\\"1\\\"><tr><td>&epsilon;,$ &rarr; $</td></tr></table>>];\\n  7 -> 7[label=<<table border=\\\"0\\\" cellpadding=\\\"1\\\"><tr><td>a,* &rarr; &epsilon;</td></tr><tr><td>b,* &rarr; &epsilon;</td></tr></table>>];\\n  4 -> 3[label=<<table border=\\\"0\\\" cellpadding=\\\"1\\\"><tr><td>a,&epsilon; &rarr; &epsilon;</td></tr></table>>];\\n  2 -> 2[label=<<table border=\\\"0\\\" cellpadding=\\\"1\\\"><tr><td>a,* &rarr; &epsilon;</td></tr><tr><td>b,* &rarr; &epsilon;</td></tr></table>>];\\n  1 -> 0[label=<<table border=\\\"0\\\" cellpadding=\\\"1\\\"><tr><td>&epsilon;,&epsilon; &rarr; $</td></tr></table>>];\\n  3 -> 6[label=<<table border=\\\"0\\\" cellpadding=\\\"1\\\"><tr><td>&epsilon;,$ &rarr; &epsilon;</td></tr></table>>];\\n  0 -> 2[label=<<table border=\\\"0\\\" cellpadding=\\\"1\\\"><tr><td>b,&epsilon; &rarr; &epsilon;</td></tr></table>>];\\n  3 -> 3[label=<<table border=\\\"0\\\" cellpadding=\\\"1\\\"><tr><td>a,* &rarr; &epsilon;</td></tr><tr><td>b,* &rarr; &epsilon;</td></tr></table>>];\\n}\\n\", {format: \"svg\", engine: \"dot\"})); var svg = div.find(\"svg\"); div.css(\"width\", svg.attr(\"width\")); div.css(\"height\", svg.attr(\"height\")); })"
=======
       "require([\"viz\"], function (Viz) {var div = $(\"<div>\"); element.append(div); div.append(Viz(\"digraph {\\n  rankdir=LR;\\n  node [fontname=Courier,fontsize=10,shape=box,style=rounded,height=0,width=0,margin=\\\"0.055,0.0277\\\"];\\n  edge [arrowhead=vee,arrowsize=0.8,fontname=Courier,fontsize=9];\\n  0[label=\\\"q1\\\"];\\n  1[label=\\\"q0\\\"];\\n  START[shape=none,label=\\\"\\\"];\\n  START -> 1;\\n  2[label=\\\"q2b\\\"];\\n  3[label=\\\"q4\\\"];\\n  4[label=\\\"q3b\\\"];\\n  5[label=\\\"q3a\\\"];\\n  6[label=\\\"qf\\\",peripheries=2];\\n  7[label=\\\"q2a\\\"];\\n  0 -> 7[label=<<table border=\\\"0\\\" cellpadding=\\\"1\\\"><tr><td>a,&epsilon; &rarr; &epsilon;</td></tr></table>>];\\n  7 -> 5[label=<<table border=\\\"0\\\" cellpadding=\\\"1\\\"><tr><td>&epsilon;,$ &rarr; $</td></tr></table>>];\\n  0 -> 0[label=<<table border=\\\"0\\\" cellpadding=\\\"1\\\"><tr><td>a,&epsilon; &rarr; *</td></tr><tr><td>b,&epsilon; &rarr; *</td></tr></table>>];\\n  5 -> 3[label=<<table border=\\\"0\\\" cellpadding=\\\"1\\\"><tr><td>b,&epsilon; &rarr; &epsilon;</td></tr></table>>];\\n  5 -> 5[label=<<table border=\\\"0\\\" cellpadding=\\\"1\\\"><tr><td>a,&epsilon; &rarr; *</td></tr><tr><td>b,&epsilon; &rarr; *</td></tr></table>>];\\n  4 -> 4[label=<<table border=\\\"0\\\" cellpadding=\\\"1\\\"><tr><td>a,&epsilon; &rarr; *</td></tr><tr><td>b,&epsilon; &rarr; *</td></tr></table>>];\\n  2 -> 4[label=<<table border=\\\"0\\\" cellpadding=\\\"1\\\"><tr><td>&epsilon;,$ &rarr; $</td></tr></table>>];\\n  7 -> 7[label=<<table border=\\\"0\\\" cellpadding=\\\"1\\\"><tr><td>a,* &rarr; &epsilon;</td></tr><tr><td>b,* &rarr; &epsilon;</td></tr></table>>];\\n  4 -> 3[label=<<table border=\\\"0\\\" cellpadding=\\\"1\\\"><tr><td>a,&epsilon; &rarr; &epsilon;</td></tr></table>>];\\n  2 -> 2[label=<<table border=\\\"0\\\" cellpadding=\\\"1\\\"><tr><td>a,* &rarr; &epsilon;</td></tr><tr><td>b,* &rarr; &epsilon;</td></tr></table>>];\\n  1 -> 0[label=<<table border=\\\"0\\\" cellpadding=\\\"1\\\"><tr><td>&epsilon;,&epsilon; &rarr; $</td></tr></table>>];\\n  3 -> 6[label=<<table border=\\\"0\\\" cellpadding=\\\"1\\\"><tr><td>&epsilon;,$ &rarr; &epsilon;</td></tr></table>>];\\n  0 -> 2[label=<<table border=\\\"0\\\" cellpadding=\\\"1\\\"><tr><td>b,&epsilon; &rarr; &epsilon;</td></tr></table>>];\\n  3 -> 3[label=<<table border=\\\"0\\\" cellpadding=\\\"1\\\"><tr><td>a,* &rarr; &epsilon;</td></tr><tr><td>b,* &rarr; &epsilon;</td></tr></table>>];\\n}\\n\", {format: \"svg\", engine: \"dot\"})); })"
>>>>>>> 8754bb8c
      ],
      "text/plain": [
       "<IPython.core.display.Javascript object>"
      ]
     },
     "execution_count": 11,
     "metadata": {},
     "output_type": "execute_result"
    }
   ],
   "source": [
    "m = read_csv(\"examples/notww.csv\")\n",
    "m.display_graph()"
   ]
  },
  {
   "cell_type": "code",
   "execution_count": 12,
   "metadata": {
    "collapsed": false,
    "scrolled": false
   },
   "outputs": [
    {
     "data": {
      "application/javascript": [
<<<<<<< HEAD
       "require([\"viz\"], function (Viz) {var div = $(\"<div>\"); element.append(div); div.append(Viz(\"digraph {\\n  rankdir=TB;\\n  node [fontname=Courier,fontsize=10,shape=box,style=rounded,height=0,width=0,margin=\\\"0.055,0.0277\\\"];\\n  edge [arrowhead=vee,arrowsize=0.8];\\n  4411120928[label=<ACCEPT,_>];\\n  4411118368[label=<q3a,[*] * $>];\\n  4411119408[label=<q3a,[*] * * * $>];\\n  4411118928[label=<q4,[*] * $>];\\n  4411119968[label=<q2b,[*] * * * * $>];\\n  4411118288[label=<q1,[*] * * $>];\\n  4411118608[label=<q2a,[*] $>];\\n  4411118848[label=<q3a,[*] * * $>];\\n  4411119728[label=<q3a,$>];\\n  4411118048[label=<q4,$>];\\n  4411119248[label=<q2a,[*] * * * $>];\\n  4411119088[label=<q2a,$>];\\n  4411120688[label=<qf,_>];\\n  4411119888[label=<q2a,[*] * * $>];\\n  4411120528[label=<q3a,[*] $>];\\n  4411119328[label=<q1,[*] * * * * $>];\\n  4411117888[label=<q1,[*] * $>];\\n  4411117968[label=<q3a,[*] $>];\\n  4411120048[label=<q1,[*] * * * * * $>];\\n  4411118528[label=<q3b,$>];\\n  4411118768[label=<q1,[*] * * * $>];\\n  4411120128[label=<q3a,[*] * * * * $>];\\n  4411118208[label=<q2a,[*] * $>];\\n  4411117648[label=<q1,[*] $>];\\n  4411117728[label=<q3a,$>];\\n  4411119168[label=<q2b,[*] * $>];\\n  4411120288[label=<q4,$>];\\n  4411119008[label=<q3b,[*] $>];\\n  4411118128[label=<q2b,$>];\\n  4411047680[label=<q0,_>];\\n  4411118688[label=<q2b,[*] * * $>];\\n  4406211680[label=<START,&epsilon;>];\\n  4410960944[label=<q2a,$>];\\n  4411119488[label=<q4,[*] $>];\\n  4411119808[label=<q2b,[*] $>];\\n  4411119648[label=<q3b,[*] * $>];\\n  4411120448[label=<q3b,[*] * * $>];\\n  4411117808[label=<q2b,[*] $>];\\n  4411118448[label=<qf,_>];\\n  4411120208[label=<q4,[*] * * * $>];\\n  4411047280[label=<q1,$>];\\n  4411118928 -> 4411119488;\\n  4411117888 -> 4411118288;\\n  4411117648 -> 4411117888;\\n  4411117728 -> 4411118048;\\n  4411118368 -> 4411118848;\\n  4406211680 -> 4411047680;\\n  4411120688 -> 4411120928;\\n  4411118128 -> 4411118528;\\n  4411119248 -> 4411119888;\\n  4411118528 -> 4411119008;\\n  4411119328 -> 4411119968;\\n  4411118368 -> 4411118928;\\n  4411118048 -> 4411118448;\\n  4411119008 -> 4411119488;\\n  4410960944 -> 4411117728;\\n  4411118288 -> 4411118688;\\n  4411118848 -> 4411119408;\\n  4411119328 -> 4411120048;\\n  4411117968 -> 4411118368;\\n  4411118208 -> 4411118608;\\n  4411118768 -> 4411119248;\\n  4411119488 -> 4411120288;\\n  4411117888 -> 4411118208;\\n  4411119728 -> 4411120528;\\n  4411118688 -> 4411119168;\\n  4411047280 -> 4411117648;\\n  4411120288 -> 4411120688;\\n  4411119408 -> 4411120208;\\n  4411118288 -> 4411118768;\\n  4411118608 -> 4411119088;\\n  4411117648 -> 4411117808;\\n  4411119728 -> 4411120288;\\n  4411119008 -> 4411119648;\\n  4411117808 -> 4411118128;\\n  4411047280 -> 4410960944;\\n  4411119168 -> 4411119808;\\n  4411118768 -> 4411119328;\\n  4411119648 -> 4411120448;\\n  4411119088 -> 4411119728;\\n  4411119408 -> 4411120128;\\n  4411117728 -> 4411117968;\\n  4411047680 -> 4411047280;\\n  rank0[shape=plaintext,label=<[a] b a b a b>];\\n{ rank=same; rank0 4411047680 4406211680 4411047280 }\\n  rank1[shape=plaintext,label=<[b] a b a b>];\\n{ rank=same; rank1 4411117648 4411117728 4410960944 }\\n  rank0 -> rank1[style=invis];\\n  rank2[shape=plaintext,label=<[a] b a b>];\\n{ rank=same; rank2 4411118048 4411117888 4411117968 4411117808 4411118448 }\\n  rank1 -> rank2[style=invis];\\n  rank3[shape=plaintext,label=<[b] a b>];\\n{ rank=same; rank3 4411118368 4411118288 4411118528 4411118208 4411118128 }\\n  rank2 -> rank3[style=invis];\\n  rank4[shape=plaintext,label=<[a] b>];\\n{ rank=same; rank4 4411118928 4411118608 4411118848 4411118768 4411119008 4411118688 }\\n  rank3 -> rank4[style=invis];\\n  rank5[shape=plaintext,label=<b>];\\n{ rank=same; rank5 4411119408 4411119728 4411119248 4411119088 4411119328 4411119168 4411119488 4411119648 }\\n  rank4 -> rank5[style=invis];\\n  rank6[shape=plaintext,label=<_>];\\n{ rank=same; rank6 4411120928 4411119968 4411120688 4411119888 4411120528 4411120048 4411120128 4411120288 4411119808 4411120448 4411120208 }\\n  rank5 -> rank6[style=invis];\\n}\", {format: \"svg\", engine: \"dot\"})); var svg = div.find(\"svg\"); div.css(\"width\", svg.attr(\"width\")); div.css(\"height\", svg.attr(\"height\")); })"
=======
       "require([\"viz\"], function (Viz) {var div = $(\"<div>\"); element.append(div); div.append(Viz(\"digraph {\\n  rankdir=TB;\\n  node [fontname=Courier,fontsize=10,shape=box,style=rounded,height=0,width=0,margin=\\\"0.055,0.0277\\\"];\\n  edge [arrowhead=vee,arrowsize=0.8];\\n  4410891072[label=<ACCEPT,_>];\\n  4410888512[label=<q3a,[*] * $>];\\n  4410889552[label=<q3a,[*] * * * $>];\\n  4410889072[label=<q4,[*] * $>];\\n  4410890112[label=<q2b,[*] * * * * $>];\\n  4410888432[label=<q1,[*] * * $>];\\n  4410888752[label=<q2a,[*] $>];\\n  4410888992[label=<q3a,[*] * * $>];\\n  4410889872[label=<q3a,$>];\\n  4410834848[label=<q4,$>];\\n  4410889392[label=<q2a,[*] * * * $>];\\n  4410889232[label=<q2a,$>];\\n  4410890832[label=<qf,_>];\\n  4410890032[label=<q2a,[*] * * $>];\\n  4410890672[label=<q3a,[*] $>];\\n  4410889472[label=<q1,[*] * * * * $>];\\n  4410834688[label=<q1,[*] * $>];\\n  4410834768[label=<q3a,[*] $>];\\n  4410890192[label=<q1,[*] * * * * * $>];\\n  4410888672[label=<q3b,$>];\\n  4410888912[label=<q1,[*] * * * $>];\\n  4410890272[label=<q3a,[*] * * * * $>];\\n  4410888352[label=<q2a,[*] * $>];\\n  4410833968[label=<q1,[*] $>];\\n  4410834528[label=<q3a,$>];\\n  4410889312[label=<q2b,[*] * $>];\\n  4410890432[label=<q4,$>];\\n  4410889152[label=<q3b,[*] $>];\\n  4410888272[label=<q2b,$>];\\n  4410834368[label=<q0,_>];\\n  4410888832[label=<q2b,[*] * * $>];\\n  4406354240[label=<START,&epsilon;>];\\n  4410833808[label=<q2a,$>];\\n  4410889632[label=<q4,[*] $>];\\n  4410889952[label=<q2b,[*] $>];\\n  4410889792[label=<q3b,[*] * $>];\\n  4410890592[label=<q3b,[*] * * $>];\\n  4410834608[label=<q2b,[*] $>];\\n  4410888592[label=<qf,_>];\\n  4410890352[label=<q4,[*] * * * $>];\\n  4410833648[label=<q1,$>];\\n  4410889072 -> 4410889632;\\n  4410834688 -> 4410888432;\\n  4410833968 -> 4410834688;\\n  4410834528 -> 4410834848;\\n  4410888512 -> 4410888992;\\n  4406354240 -> 4410834368;\\n  4410890832 -> 4410891072;\\n  4410888272 -> 4410888672;\\n  4410889392 -> 4410890032;\\n  4410888672 -> 4410889152;\\n  4410889472 -> 4410890112;\\n  4410888512 -> 4410889072;\\n  4410834848 -> 4410888592;\\n  4410889152 -> 4410889632;\\n  4410833808 -> 4410834528;\\n  4410888432 -> 4410888832;\\n  4410888992 -> 4410889552;\\n  4410889472 -> 4410890192;\\n  4410834768 -> 4410888512;\\n  4410888352 -> 4410888752;\\n  4410888912 -> 4410889392;\\n  4410889632 -> 4410890432;\\n  4410834688 -> 4410888352;\\n  4410889872 -> 4410890672;\\n  4410888832 -> 4410889312;\\n  4410833648 -> 4410833968;\\n  4410890432 -> 4410890832;\\n  4410889552 -> 4410890352;\\n  4410888432 -> 4410888912;\\n  4410888752 -> 4410889232;\\n  4410833968 -> 4410834608;\\n  4410889872 -> 4410890432;\\n  4410889152 -> 4410889792;\\n  4410834608 -> 4410888272;\\n  4410833648 -> 4410833808;\\n  4410889312 -> 4410889952;\\n  4410888912 -> 4410889472;\\n  4410889792 -> 4410890592;\\n  4410889232 -> 4410889872;\\n  4410889552 -> 4410890272;\\n  4410834528 -> 4410834768;\\n  4410834368 -> 4410833648;\\n  rank0[shape=plaintext,label=<[a] b a b a b>];\\n{ rank=same; rank0 4410834368 4406354240 4410833648 }\\n  rank1[shape=plaintext,label=<[b] a b a b>];\\n{ rank=same; rank1 4410833968 4410834528 4410833808 }\\n  rank0 -> rank1[style=invis];\\n  rank2[shape=plaintext,label=<[a] b a b>];\\n{ rank=same; rank2 4410834848 4410834688 4410834768 4410834608 4410888592 }\\n  rank1 -> rank2[style=invis];\\n  rank3[shape=plaintext,label=<[b] a b>];\\n{ rank=same; rank3 4410888512 4410888432 4410888672 4410888352 4410888272 }\\n  rank2 -> rank3[style=invis];\\n  rank4[shape=plaintext,label=<[a] b>];\\n{ rank=same; rank4 4410889072 4410888752 4410888992 4410888912 4410889152 4410888832 }\\n  rank3 -> rank4[style=invis];\\n  rank5[shape=plaintext,label=<b>];\\n{ rank=same; rank5 4410889552 4410889872 4410889392 4410889232 4410889472 4410889312 4410889632 4410889792 }\\n  rank4 -> rank5[style=invis];\\n  rank6[shape=plaintext,label=<_>];\\n{ rank=same; rank6 4410891072 4410890112 4410890832 4410890032 4410890672 4410890192 4410890272 4410890432 4410889952 4410890592 4410890352 }\\n  rank5 -> rank6[style=invis];\\n}\", {format: \"svg\", engine: \"dot\"})); })"
>>>>>>> 8754bb8c
      ],
      "text/plain": [
       "<IPython.core.display.Javascript object>"
      ]
     },
     "metadata": {},
     "output_type": "display_data"
    }
   ],
   "source": [
    "m.run(\"ababab\")"
   ]
  }
 ],
 "metadata": {
  "kernelspec": {
   "display_name": "Python 2",
   "language": "python",
   "name": "python2"
  },
  "language_info": {
   "codemirror_mode": {
    "name": "ipython",
    "version": 2
   },
   "file_extension": ".py",
   "mimetype": "text/x-python",
   "name": "python",
   "nbconvert_exporter": "python",
   "pygments_lexer": "ipython2",
   "version": "2.7.10"
  }
 },
 "nbformat": 4,
 "nbformat_minor": 0
}<|MERGE_RESOLUTION|>--- conflicted
+++ resolved
@@ -2,7 +2,7 @@
  "cells": [
   {
    "cell_type": "code",
-   "execution_count": 7,
+   "execution_count": 1,
    "metadata": {
     "collapsed": false
    },
@@ -35,7 +35,7 @@
   },
   {
    "cell_type": "code",
-   "execution_count": 8,
+   "execution_count": 2,
    "metadata": {
     "collapsed": false
    },
@@ -44,17 +44,10 @@
      "data": {
       "text/html": [
        "<table style=\"font-family: Courier, monospace;\">\n",
-<<<<<<< HEAD
-       "  <tr><td></td><th>0,&epsilon;</th><th>1,0</th><th>&epsilon;,$</th><th>&epsilon;,&epsilon;</th></tr>\n",
-       "  <tr><th>&gt;q1</th><td></td><td></td><td></td><td>q2,$</td></tr>\n",
-       "  <tr><th>q2</th><td>q2,0</td><td>q3,&epsilon;</td><td></td><td></td></tr>\n",
-       "  <tr><th>q3</th><td></td><td>q3,&epsilon;</td><td>q4,&epsilon;</td><td></td></tr>\n",
-=======
        "  <tr><td></td><th>1,0</th><th>0,&epsilon;</th><th>&epsilon;,$</th><th>&epsilon;,&epsilon;</th></tr>\n",
        "  <tr><th>&gt;q1</th><td></td><td></td><td></td><td>q2,$</td></tr>\n",
        "  <tr><th>q2</th><td>q3,&epsilon;</td><td>q2,0</td><td></td><td></td></tr>\n",
        "  <tr><th>q3</th><td>q3,&epsilon;</td><td></td><td>q4,&epsilon;</td><td></td></tr>\n",
->>>>>>> 8754bb8c
        "  <tr><th>@q4</th><td></td><td></td><td></td><td></td></tr>\n",
        "</table>\n"
       ],
@@ -62,7 +55,7 @@
        "<IPython.core.display.HTML object>"
       ]
      },
-     "execution_count": 8,
+     "execution_count": 2,
      "metadata": {},
      "output_type": "execute_result"
     }
@@ -74,7 +67,7 @@
   },
   {
    "cell_type": "code",
-   "execution_count": 9,
+   "execution_count": 3,
    "metadata": {
     "collapsed": false
    },
@@ -82,17 +75,13 @@
     {
      "data": {
       "application/javascript": [
-<<<<<<< HEAD
-       "require([\"viz\"], function (Viz) {var div = $(\"<div>\"); element.append(div); div.append(Viz(\"digraph {\\n  rankdir=LR;\\n  node [fontname=Courier,fontsize=10,shape=box,style=rounded,height=0,width=0,margin=\\\"0.055,0.0277\\\"];\\n  edge [arrowhead=vee,arrowsize=0.8,fontname=Courier,fontsize=9];\\n  0[label=\\\"q1\\\"];\\n  START[shape=none,label=\\\"\\\"];\\n  START -> 0;\\n  1[label=\\\"q3\\\"];\\n  2[label=\\\"q2\\\"];\\n  3[label=\\\"q4\\\",peripheries=2];\\n  1 -> 3[label=<<table border=\\\"0\\\" cellpadding=\\\"1\\\"><tr><td>&epsilon;,$ &rarr; &epsilon;</td></tr></table>>];\\n  2 -> 1[label=<<table border=\\\"0\\\" cellpadding=\\\"1\\\"><tr><td>1,0 &rarr; &epsilon;</td></tr></table>>];\\n  0 -> 2[label=<<table border=\\\"0\\\" cellpadding=\\\"1\\\"><tr><td>&epsilon;,&epsilon; &rarr; $</td></tr></table>>];\\n  2 -> 2[label=<<table border=\\\"0\\\" cellpadding=\\\"1\\\"><tr><td>0,&epsilon; &rarr; 0</td></tr></table>>];\\n  1 -> 1[label=<<table border=\\\"0\\\" cellpadding=\\\"1\\\"><tr><td>1,0 &rarr; &epsilon;</td></tr></table>>];\\n}\\n\", {format: \"svg\", engine: \"dot\"})); var svg = div.find(\"svg\"); div.css(\"width\", svg.attr(\"width\")); div.css(\"height\", svg.attr(\"height\")); })"
-=======
        "require([\"viz\"], function (Viz) {var div = $(\"<div>\"); element.append(div); div.append(Viz(\"digraph {\\n  rankdir=LR;\\n  node [fontname=Courier,fontsize=10,shape=box,style=rounded,height=0,width=0,margin=\\\"0.055,0.0277\\\"];\\n  edge [arrowhead=vee,arrowsize=0.8,fontname=Courier,fontsize=9];\\n  0[label=\\\"q1\\\"];\\n  START[shape=none,label=\\\"\\\"];\\n  START -> 0;\\n  1[label=\\\"q3\\\"];\\n  2[label=\\\"q2\\\"];\\n  3[label=\\\"q4\\\",peripheries=2];\\n  1 -> 3[label=<<table border=\\\"0\\\" cellpadding=\\\"1\\\"><tr><td>&epsilon;,$ &rarr; &epsilon;</td></tr></table>>];\\n  2 -> 1[label=<<table border=\\\"0\\\" cellpadding=\\\"1\\\"><tr><td>1,0 &rarr; &epsilon;</td></tr></table>>];\\n  0 -> 2[label=<<table border=\\\"0\\\" cellpadding=\\\"1\\\"><tr><td>&epsilon;,&epsilon; &rarr; $</td></tr></table>>];\\n  2 -> 2[label=<<table border=\\\"0\\\" cellpadding=\\\"1\\\"><tr><td>0,&epsilon; &rarr; 0</td></tr></table>>];\\n  1 -> 1[label=<<table border=\\\"0\\\" cellpadding=\\\"1\\\"><tr><td>1,0 &rarr; &epsilon;</td></tr></table>>];\\n}\\n\", {format: \"svg\", engine: \"dot\"})); })"
->>>>>>> 8754bb8c
       ],
       "text/plain": [
        "<IPython.core.display.Javascript object>"
       ]
      },
-     "execution_count": 9,
+     "execution_count": 3,
      "metadata": {},
      "output_type": "execute_result"
     }
@@ -103,7 +92,7 @@
   },
   {
    "cell_type": "code",
-   "execution_count": 10,
+   "execution_count": 4,
    "metadata": {
     "collapsed": false
    },
@@ -111,11 +100,7 @@
     {
      "data": {
       "application/javascript": [
-<<<<<<< HEAD
-       "require([\"viz\"], function (Viz) {var div = $(\"<div>\"); element.append(div); div.append(Viz(\"digraph {\\n  rankdir=TB;\\n  node [fontname=Courier,fontsize=10,shape=box,style=rounded,height=0,width=0,margin=\\\"0.055,0.0277\\\"];\\n  edge [arrowhead=vee,arrowsize=0.8];\\n  4410961584[label=<q2,[0] $>];\\n  4410961824[label=<q2,$>];\\n  4411044320[label=<ACCEPT,_>];\\n  4410961744[label=<q2,[0] 0 $>];\\n  4411044240[label=<q4,_>];\\n  4411044000[label=<q3,[0] 0 $>];\\n  4411044080[label=<q3,[0] $>];\\n  4410961424[label=<q1,_>];\\n  4410907456[label=<START,&epsilon;>];\\n  4411044160[label=<q3,$>];\\n  4411043920[label=<q2,[0] 0 0 $>];\\n  4410961744 -> 4411043920;\\n  4410961584 -> 4410961744;\\n  4411044000 -> 4411044080;\\n  4411043920 -> 4411044000;\\n  4410961424 -> 4410961824;\\n  4411044080 -> 4411044160;\\n  4410961824 -> 4410961584;\\n  4410907456 -> 4410961424;\\n  4411044160 -> 4411044240;\\n  4411044240 -> 4411044320;\\n  rank0[shape=plaintext,label=<[0] 0 0 1 1 1>];\\n{ rank=same; rank0 4410961824 4410961424 4410907456 }\\n  rank1[shape=plaintext,label=<[0] 0 1 1 1>];\\n{ rank=same; rank1 4410961584 }\\n  rank0 -> rank1[style=invis];\\n  rank2[shape=plaintext,label=<[0] 1 1 1>];\\n{ rank=same; rank2 4410961744 }\\n  rank1 -> rank2[style=invis];\\n  rank3[shape=plaintext,label=<[1] 1 1>];\\n{ rank=same; rank3 4411043920 }\\n  rank2 -> rank3[style=invis];\\n  rank4[shape=plaintext,label=<[1] 1>];\\n{ rank=same; rank4 4411044000 }\\n  rank3 -> rank4[style=invis];\\n  rank5[shape=plaintext,label=<1>];\\n{ rank=same; rank5 4411044080 }\\n  rank4 -> rank5[style=invis];\\n  rank6[shape=plaintext,label=<_>];\\n{ rank=same; rank6 4411044320 4411044240 4411044160 }\\n  rank5 -> rank6[style=invis];\\n}\", {format: \"svg\", engine: \"dot\"})); var svg = div.find(\"svg\"); div.css(\"width\", svg.attr(\"width\")); div.css(\"height\", svg.attr(\"height\")); })"
-=======
        "require([\"viz\"], function (Viz) {var div = $(\"<div>\"); element.append(div); div.append(Viz(\"digraph {\\n  rankdir=TB;\\n  node [fontname=Courier,fontsize=10,shape=box,style=rounded,height=0,width=0,margin=\\\"0.055,0.0277\\\"];\\n  edge [arrowhead=vee,arrowsize=0.8];\\n  4410646032[label=<q2,[0] $>];\\n  4410645872[label=<q2,$>];\\n  4410646432[label=<ACCEPT,_>];\\n  4410645952[label=<q2,[0] 0 $>];\\n  4410646352[label=<q4,_>];\\n  4410646112[label=<q3,[0] 0 $>];\\n  4410646192[label=<q3,[0] $>];\\n  4410645392[label=<q1,_>];\\n  4410644672[label=<START,&epsilon;>];\\n  4410646272[label=<q3,$>];\\n  4410645792[label=<q2,[0] 0 0 $>];\\n  4410645952 -> 4410645792;\\n  4410646032 -> 4410645952;\\n  4410646112 -> 4410646192;\\n  4410645792 -> 4410646112;\\n  4410645392 -> 4410645872;\\n  4410646192 -> 4410646272;\\n  4410645872 -> 4410646032;\\n  4410644672 -> 4410645392;\\n  4410646272 -> 4410646352;\\n  4410646352 -> 4410646432;\\n  rank0[shape=plaintext,label=<[0] 0 0 1 1 1>];\\n{ rank=same; rank0 4410645872 4410645392 4410644672 }\\n  rank1[shape=plaintext,label=<[0] 0 1 1 1>];\\n{ rank=same; rank1 4410646032 }\\n  rank0 -> rank1[style=invis];\\n  rank2[shape=plaintext,label=<[0] 1 1 1>];\\n{ rank=same; rank2 4410645952 }\\n  rank1 -> rank2[style=invis];\\n  rank3[shape=plaintext,label=<[1] 1 1>];\\n{ rank=same; rank3 4410645792 }\\n  rank2 -> rank3[style=invis];\\n  rank4[shape=plaintext,label=<[1] 1>];\\n{ rank=same; rank4 4410646112 }\\n  rank3 -> rank4[style=invis];\\n  rank5[shape=plaintext,label=<1>];\\n{ rank=same; rank5 4410646192 }\\n  rank4 -> rank5[style=invis];\\n  rank6[shape=plaintext,label=<_>];\\n{ rank=same; rank6 4410646432 4410646352 4410646272 }\\n  rank5 -> rank6[style=invis];\\n}\", {format: \"svg\", engine: \"dot\"})); })"
->>>>>>> 8754bb8c
       ],
       "text/plain": [
        "<IPython.core.display.Javascript object>"
@@ -138,26 +123,21 @@
   },
   {
    "cell_type": "code",
-   "execution_count": 11,
+   "execution_count": 5,
    "metadata": {
-    "collapsed": false,
-    "scrolled": false
+    "collapsed": false
    },
    "outputs": [
     {
      "data": {
       "application/javascript": [
-<<<<<<< HEAD
-       "require([\"viz\"], function (Viz) {var div = $(\"<div>\"); element.append(div); div.append(Viz(\"digraph {\\n  rankdir=LR;\\n  node [fontname=Courier,fontsize=10,shape=box,style=rounded,height=0,width=0,margin=\\\"0.055,0.0277\\\"];\\n  edge [arrowhead=vee,arrowsize=0.8,fontname=Courier,fontsize=9];\\n  0[label=\\\"q1\\\"];\\n  1[label=\\\"q0\\\"];\\n  START[shape=none,label=\\\"\\\"];\\n  START -> 1;\\n  2[label=\\\"q2b\\\"];\\n  3[label=\\\"q4\\\"];\\n  4[label=\\\"q3b\\\"];\\n  5[label=\\\"q3a\\\"];\\n  6[label=\\\"qf\\\",peripheries=2];\\n  7[label=\\\"q2a\\\"];\\n  0 -> 7[label=<<table border=\\\"0\\\" cellpadding=\\\"1\\\"><tr><td>a,&epsilon; &rarr; &epsilon;</td></tr></table>>];\\n  7 -> 5[label=<<table border=\\\"0\\\" cellpadding=\\\"1\\\"><tr><td>&epsilon;,$ &rarr; $</td></tr></table>>];\\n  0 -> 0[label=<<table border=\\\"0\\\" cellpadding=\\\"1\\\"><tr><td>a,&epsilon; &rarr; *</td></tr><tr><td>b,&epsilon; &rarr; *</td></tr></table>>];\\n  5 -> 3[label=<<table border=\\\"0\\\" cellpadding=\\\"1\\\"><tr><td>b,&epsilon; &rarr; &epsilon;</td></tr></table>>];\\n  5 -> 5[label=<<table border=\\\"0\\\" cellpadding=\\\"1\\\"><tr><td>a,&epsilon; &rarr; *</td></tr><tr><td>b,&epsilon; &rarr; *</td></tr></table>>];\\n  4 -> 4[label=<<table border=\\\"0\\\" cellpadding=\\\"1\\\"><tr><td>a,&epsilon; &rarr; *</td></tr><tr><td>b,&epsilon; &rarr; *</td></tr></table>>];\\n  2 -> 4[label=<<table border=\\\"0\\\" cellpadding=\\\"1\\\"><tr><td>&epsilon;,$ &rarr; $</td></tr></table>>];\\n  7 -> 7[label=<<table border=\\\"0\\\" cellpadding=\\\"1\\\"><tr><td>a,* &rarr; &epsilon;</td></tr><tr><td>b,* &rarr; &epsilon;</td></tr></table>>];\\n  4 -> 3[label=<<table border=\\\"0\\\" cellpadding=\\\"1\\\"><tr><td>a,&epsilon; &rarr; &epsilon;</td></tr></table>>];\\n  2 -> 2[label=<<table border=\\\"0\\\" cellpadding=\\\"1\\\"><tr><td>a,* &rarr; &epsilon;</td></tr><tr><td>b,* &rarr; &epsilon;</td></tr></table>>];\\n  1 -> 0[label=<<table border=\\\"0\\\" cellpadding=\\\"1\\\"><tr><td>&epsilon;,&epsilon; &rarr; $</td></tr></table>>];\\n  3 -> 6[label=<<table border=\\\"0\\\" cellpadding=\\\"1\\\"><tr><td>&epsilon;,$ &rarr; &epsilon;</td></tr></table>>];\\n  0 -> 2[label=<<table border=\\\"0\\\" cellpadding=\\\"1\\\"><tr><td>b,&epsilon; &rarr; &epsilon;</td></tr></table>>];\\n  3 -> 3[label=<<table border=\\\"0\\\" cellpadding=\\\"1\\\"><tr><td>a,* &rarr; &epsilon;</td></tr><tr><td>b,* &rarr; &epsilon;</td></tr></table>>];\\n}\\n\", {format: \"svg\", engine: \"dot\"})); var svg = div.find(\"svg\"); div.css(\"width\", svg.attr(\"width\")); div.css(\"height\", svg.attr(\"height\")); })"
-=======
        "require([\"viz\"], function (Viz) {var div = $(\"<div>\"); element.append(div); div.append(Viz(\"digraph {\\n  rankdir=LR;\\n  node [fontname=Courier,fontsize=10,shape=box,style=rounded,height=0,width=0,margin=\\\"0.055,0.0277\\\"];\\n  edge [arrowhead=vee,arrowsize=0.8,fontname=Courier,fontsize=9];\\n  0[label=\\\"q1\\\"];\\n  1[label=\\\"q0\\\"];\\n  START[shape=none,label=\\\"\\\"];\\n  START -> 1;\\n  2[label=\\\"q2b\\\"];\\n  3[label=\\\"q4\\\"];\\n  4[label=\\\"q3b\\\"];\\n  5[label=\\\"q3a\\\"];\\n  6[label=\\\"qf\\\",peripheries=2];\\n  7[label=\\\"q2a\\\"];\\n  0 -> 7[label=<<table border=\\\"0\\\" cellpadding=\\\"1\\\"><tr><td>a,&epsilon; &rarr; &epsilon;</td></tr></table>>];\\n  7 -> 5[label=<<table border=\\\"0\\\" cellpadding=\\\"1\\\"><tr><td>&epsilon;,$ &rarr; $</td></tr></table>>];\\n  0 -> 0[label=<<table border=\\\"0\\\" cellpadding=\\\"1\\\"><tr><td>a,&epsilon; &rarr; *</td></tr><tr><td>b,&epsilon; &rarr; *</td></tr></table>>];\\n  5 -> 3[label=<<table border=\\\"0\\\" cellpadding=\\\"1\\\"><tr><td>b,&epsilon; &rarr; &epsilon;</td></tr></table>>];\\n  5 -> 5[label=<<table border=\\\"0\\\" cellpadding=\\\"1\\\"><tr><td>a,&epsilon; &rarr; *</td></tr><tr><td>b,&epsilon; &rarr; *</td></tr></table>>];\\n  4 -> 4[label=<<table border=\\\"0\\\" cellpadding=\\\"1\\\"><tr><td>a,&epsilon; &rarr; *</td></tr><tr><td>b,&epsilon; &rarr; *</td></tr></table>>];\\n  2 -> 4[label=<<table border=\\\"0\\\" cellpadding=\\\"1\\\"><tr><td>&epsilon;,$ &rarr; $</td></tr></table>>];\\n  7 -> 7[label=<<table border=\\\"0\\\" cellpadding=\\\"1\\\"><tr><td>a,* &rarr; &epsilon;</td></tr><tr><td>b,* &rarr; &epsilon;</td></tr></table>>];\\n  4 -> 3[label=<<table border=\\\"0\\\" cellpadding=\\\"1\\\"><tr><td>a,&epsilon; &rarr; &epsilon;</td></tr></table>>];\\n  2 -> 2[label=<<table border=\\\"0\\\" cellpadding=\\\"1\\\"><tr><td>a,* &rarr; &epsilon;</td></tr><tr><td>b,* &rarr; &epsilon;</td></tr></table>>];\\n  1 -> 0[label=<<table border=\\\"0\\\" cellpadding=\\\"1\\\"><tr><td>&epsilon;,&epsilon; &rarr; $</td></tr></table>>];\\n  3 -> 6[label=<<table border=\\\"0\\\" cellpadding=\\\"1\\\"><tr><td>&epsilon;,$ &rarr; &epsilon;</td></tr></table>>];\\n  0 -> 2[label=<<table border=\\\"0\\\" cellpadding=\\\"1\\\"><tr><td>b,&epsilon; &rarr; &epsilon;</td></tr></table>>];\\n  3 -> 3[label=<<table border=\\\"0\\\" cellpadding=\\\"1\\\"><tr><td>a,* &rarr; &epsilon;</td></tr><tr><td>b,* &rarr; &epsilon;</td></tr></table>>];\\n}\\n\", {format: \"svg\", engine: \"dot\"})); })"
->>>>>>> 8754bb8c
       ],
       "text/plain": [
        "<IPython.core.display.Javascript object>"
       ]
      },
-     "execution_count": 11,
+     "execution_count": 5,
      "metadata": {},
      "output_type": "execute_result"
     }
@@ -169,7 +149,7 @@
   },
   {
    "cell_type": "code",
-   "execution_count": 12,
+   "execution_count": 6,
    "metadata": {
     "collapsed": false,
     "scrolled": false
@@ -178,11 +158,7 @@
     {
      "data": {
       "application/javascript": [
-<<<<<<< HEAD
-       "require([\"viz\"], function (Viz) {var div = $(\"<div>\"); element.append(div); div.append(Viz(\"digraph {\\n  rankdir=TB;\\n  node [fontname=Courier,fontsize=10,shape=box,style=rounded,height=0,width=0,margin=\\\"0.055,0.0277\\\"];\\n  edge [arrowhead=vee,arrowsize=0.8];\\n  4411120928[label=<ACCEPT,_>];\\n  4411118368[label=<q3a,[*] * $>];\\n  4411119408[label=<q3a,[*] * * * $>];\\n  4411118928[label=<q4,[*] * $>];\\n  4411119968[label=<q2b,[*] * * * * $>];\\n  4411118288[label=<q1,[*] * * $>];\\n  4411118608[label=<q2a,[*] $>];\\n  4411118848[label=<q3a,[*] * * $>];\\n  4411119728[label=<q3a,$>];\\n  4411118048[label=<q4,$>];\\n  4411119248[label=<q2a,[*] * * * $>];\\n  4411119088[label=<q2a,$>];\\n  4411120688[label=<qf,_>];\\n  4411119888[label=<q2a,[*] * * $>];\\n  4411120528[label=<q3a,[*] $>];\\n  4411119328[label=<q1,[*] * * * * $>];\\n  4411117888[label=<q1,[*] * $>];\\n  4411117968[label=<q3a,[*] $>];\\n  4411120048[label=<q1,[*] * * * * * $>];\\n  4411118528[label=<q3b,$>];\\n  4411118768[label=<q1,[*] * * * $>];\\n  4411120128[label=<q3a,[*] * * * * $>];\\n  4411118208[label=<q2a,[*] * $>];\\n  4411117648[label=<q1,[*] $>];\\n  4411117728[label=<q3a,$>];\\n  4411119168[label=<q2b,[*] * $>];\\n  4411120288[label=<q4,$>];\\n  4411119008[label=<q3b,[*] $>];\\n  4411118128[label=<q2b,$>];\\n  4411047680[label=<q0,_>];\\n  4411118688[label=<q2b,[*] * * $>];\\n  4406211680[label=<START,&epsilon;>];\\n  4410960944[label=<q2a,$>];\\n  4411119488[label=<q4,[*] $>];\\n  4411119808[label=<q2b,[*] $>];\\n  4411119648[label=<q3b,[*] * $>];\\n  4411120448[label=<q3b,[*] * * $>];\\n  4411117808[label=<q2b,[*] $>];\\n  4411118448[label=<qf,_>];\\n  4411120208[label=<q4,[*] * * * $>];\\n  4411047280[label=<q1,$>];\\n  4411118928 -> 4411119488;\\n  4411117888 -> 4411118288;\\n  4411117648 -> 4411117888;\\n  4411117728 -> 4411118048;\\n  4411118368 -> 4411118848;\\n  4406211680 -> 4411047680;\\n  4411120688 -> 4411120928;\\n  4411118128 -> 4411118528;\\n  4411119248 -> 4411119888;\\n  4411118528 -> 4411119008;\\n  4411119328 -> 4411119968;\\n  4411118368 -> 4411118928;\\n  4411118048 -> 4411118448;\\n  4411119008 -> 4411119488;\\n  4410960944 -> 4411117728;\\n  4411118288 -> 4411118688;\\n  4411118848 -> 4411119408;\\n  4411119328 -> 4411120048;\\n  4411117968 -> 4411118368;\\n  4411118208 -> 4411118608;\\n  4411118768 -> 4411119248;\\n  4411119488 -> 4411120288;\\n  4411117888 -> 4411118208;\\n  4411119728 -> 4411120528;\\n  4411118688 -> 4411119168;\\n  4411047280 -> 4411117648;\\n  4411120288 -> 4411120688;\\n  4411119408 -> 4411120208;\\n  4411118288 -> 4411118768;\\n  4411118608 -> 4411119088;\\n  4411117648 -> 4411117808;\\n  4411119728 -> 4411120288;\\n  4411119008 -> 4411119648;\\n  4411117808 -> 4411118128;\\n  4411047280 -> 4410960944;\\n  4411119168 -> 4411119808;\\n  4411118768 -> 4411119328;\\n  4411119648 -> 4411120448;\\n  4411119088 -> 4411119728;\\n  4411119408 -> 4411120128;\\n  4411117728 -> 4411117968;\\n  4411047680 -> 4411047280;\\n  rank0[shape=plaintext,label=<[a] b a b a b>];\\n{ rank=same; rank0 4411047680 4406211680 4411047280 }\\n  rank1[shape=plaintext,label=<[b] a b a b>];\\n{ rank=same; rank1 4411117648 4411117728 4410960944 }\\n  rank0 -> rank1[style=invis];\\n  rank2[shape=plaintext,label=<[a] b a b>];\\n{ rank=same; rank2 4411118048 4411117888 4411117968 4411117808 4411118448 }\\n  rank1 -> rank2[style=invis];\\n  rank3[shape=plaintext,label=<[b] a b>];\\n{ rank=same; rank3 4411118368 4411118288 4411118528 4411118208 4411118128 }\\n  rank2 -> rank3[style=invis];\\n  rank4[shape=plaintext,label=<[a] b>];\\n{ rank=same; rank4 4411118928 4411118608 4411118848 4411118768 4411119008 4411118688 }\\n  rank3 -> rank4[style=invis];\\n  rank5[shape=plaintext,label=<b>];\\n{ rank=same; rank5 4411119408 4411119728 4411119248 4411119088 4411119328 4411119168 4411119488 4411119648 }\\n  rank4 -> rank5[style=invis];\\n  rank6[shape=plaintext,label=<_>];\\n{ rank=same; rank6 4411120928 4411119968 4411120688 4411119888 4411120528 4411120048 4411120128 4411120288 4411119808 4411120448 4411120208 }\\n  rank5 -> rank6[style=invis];\\n}\", {format: \"svg\", engine: \"dot\"})); var svg = div.find(\"svg\"); div.css(\"width\", svg.attr(\"width\")); div.css(\"height\", svg.attr(\"height\")); })"
-=======
        "require([\"viz\"], function (Viz) {var div = $(\"<div>\"); element.append(div); div.append(Viz(\"digraph {\\n  rankdir=TB;\\n  node [fontname=Courier,fontsize=10,shape=box,style=rounded,height=0,width=0,margin=\\\"0.055,0.0277\\\"];\\n  edge [arrowhead=vee,arrowsize=0.8];\\n  4410891072[label=<ACCEPT,_>];\\n  4410888512[label=<q3a,[*] * $>];\\n  4410889552[label=<q3a,[*] * * * $>];\\n  4410889072[label=<q4,[*] * $>];\\n  4410890112[label=<q2b,[*] * * * * $>];\\n  4410888432[label=<q1,[*] * * $>];\\n  4410888752[label=<q2a,[*] $>];\\n  4410888992[label=<q3a,[*] * * $>];\\n  4410889872[label=<q3a,$>];\\n  4410834848[label=<q4,$>];\\n  4410889392[label=<q2a,[*] * * * $>];\\n  4410889232[label=<q2a,$>];\\n  4410890832[label=<qf,_>];\\n  4410890032[label=<q2a,[*] * * $>];\\n  4410890672[label=<q3a,[*] $>];\\n  4410889472[label=<q1,[*] * * * * $>];\\n  4410834688[label=<q1,[*] * $>];\\n  4410834768[label=<q3a,[*] $>];\\n  4410890192[label=<q1,[*] * * * * * $>];\\n  4410888672[label=<q3b,$>];\\n  4410888912[label=<q1,[*] * * * $>];\\n  4410890272[label=<q3a,[*] * * * * $>];\\n  4410888352[label=<q2a,[*] * $>];\\n  4410833968[label=<q1,[*] $>];\\n  4410834528[label=<q3a,$>];\\n  4410889312[label=<q2b,[*] * $>];\\n  4410890432[label=<q4,$>];\\n  4410889152[label=<q3b,[*] $>];\\n  4410888272[label=<q2b,$>];\\n  4410834368[label=<q0,_>];\\n  4410888832[label=<q2b,[*] * * $>];\\n  4406354240[label=<START,&epsilon;>];\\n  4410833808[label=<q2a,$>];\\n  4410889632[label=<q4,[*] $>];\\n  4410889952[label=<q2b,[*] $>];\\n  4410889792[label=<q3b,[*] * $>];\\n  4410890592[label=<q3b,[*] * * $>];\\n  4410834608[label=<q2b,[*] $>];\\n  4410888592[label=<qf,_>];\\n  4410890352[label=<q4,[*] * * * $>];\\n  4410833648[label=<q1,$>];\\n  4410889072 -> 4410889632;\\n  4410834688 -> 4410888432;\\n  4410833968 -> 4410834688;\\n  4410834528 -> 4410834848;\\n  4410888512 -> 4410888992;\\n  4406354240 -> 4410834368;\\n  4410890832 -> 4410891072;\\n  4410888272 -> 4410888672;\\n  4410889392 -> 4410890032;\\n  4410888672 -> 4410889152;\\n  4410889472 -> 4410890112;\\n  4410888512 -> 4410889072;\\n  4410834848 -> 4410888592;\\n  4410889152 -> 4410889632;\\n  4410833808 -> 4410834528;\\n  4410888432 -> 4410888832;\\n  4410888992 -> 4410889552;\\n  4410889472 -> 4410890192;\\n  4410834768 -> 4410888512;\\n  4410888352 -> 4410888752;\\n  4410888912 -> 4410889392;\\n  4410889632 -> 4410890432;\\n  4410834688 -> 4410888352;\\n  4410889872 -> 4410890672;\\n  4410888832 -> 4410889312;\\n  4410833648 -> 4410833968;\\n  4410890432 -> 4410890832;\\n  4410889552 -> 4410890352;\\n  4410888432 -> 4410888912;\\n  4410888752 -> 4410889232;\\n  4410833968 -> 4410834608;\\n  4410889872 -> 4410890432;\\n  4410889152 -> 4410889792;\\n  4410834608 -> 4410888272;\\n  4410833648 -> 4410833808;\\n  4410889312 -> 4410889952;\\n  4410888912 -> 4410889472;\\n  4410889792 -> 4410890592;\\n  4410889232 -> 4410889872;\\n  4410889552 -> 4410890272;\\n  4410834528 -> 4410834768;\\n  4410834368 -> 4410833648;\\n  rank0[shape=plaintext,label=<[a] b a b a b>];\\n{ rank=same; rank0 4410834368 4406354240 4410833648 }\\n  rank1[shape=plaintext,label=<[b] a b a b>];\\n{ rank=same; rank1 4410833968 4410834528 4410833808 }\\n  rank0 -> rank1[style=invis];\\n  rank2[shape=plaintext,label=<[a] b a b>];\\n{ rank=same; rank2 4410834848 4410834688 4410834768 4410834608 4410888592 }\\n  rank1 -> rank2[style=invis];\\n  rank3[shape=plaintext,label=<[b] a b>];\\n{ rank=same; rank3 4410888512 4410888432 4410888672 4410888352 4410888272 }\\n  rank2 -> rank3[style=invis];\\n  rank4[shape=plaintext,label=<[a] b>];\\n{ rank=same; rank4 4410889072 4410888752 4410888992 4410888912 4410889152 4410888832 }\\n  rank3 -> rank4[style=invis];\\n  rank5[shape=plaintext,label=<b>];\\n{ rank=same; rank5 4410889552 4410889872 4410889392 4410889232 4410889472 4410889312 4410889632 4410889792 }\\n  rank4 -> rank5[style=invis];\\n  rank6[shape=plaintext,label=<_>];\\n{ rank=same; rank6 4410891072 4410890112 4410890832 4410890032 4410890672 4410890192 4410890272 4410890432 4410889952 4410890592 4410890352 }\\n  rank5 -> rank6[style=invis];\\n}\", {format: \"svg\", engine: \"dot\"})); })"
->>>>>>> 8754bb8c
       ],
       "text/plain": [
        "<IPython.core.display.Javascript object>"
